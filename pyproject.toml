--- conflicted
+++ resolved
@@ -25,14 +25,12 @@
 pydantic = "^1.6.1"
 rich = "^9.5.1"
 ansible = "^2.8.0"
-<<<<<<< HEAD
 rfc3987 = "^1.3.8"
 jsonpointer = "^2.1"
 strict-rfc3339 = "^0.7"
 rfc3339-validator = "^0.1.3"
-=======
 jmespath = "^0.10.0"
->>>>>>> d1651779
+
 
 [tool.poetry.dev-dependencies]
 pytest = "^5.4.1"
