--- conflicted
+++ resolved
@@ -22,26 +22,15 @@
 "ruamel.yaml" = "^0.16"
 jinja2 = "^2.11"
 jsonref = "^0.2"
-<<<<<<< HEAD
-pydantic = "^1.6.1"
-rich = "^9.5.1"
-rfc3987 = "^1.3.8"
-jsonpointer = "^2.1"
-strict-rfc3339 = "^0.7"
-rfc3339-validator = "^0.1.3"
-jmespath = "^0.10.0"
-ansible = { version = "^2.10.0", optional = true }
-ansible-base = { version = "^2.10.0", optional = true }
-=======
 pydantic = "^1.6"
 rich = "^9.5"
-ansible = "^2.8"
 rfc3987 = "^1.3"
 jsonpointer = "^2.1"
 strict-rfc3339 = "^0.7"
 rfc3339-validator = "^0.1"
 jmespath = "^0.10"
->>>>>>> 4c42a55f
+ansible = { version = "^2.10.0", optional = true }
+ansible-base = { version = "^2.10.0", optional = true }
 
 [tool.poetry.extras]
 ansible = ["ansible"]
