"""Tests for validator plugin support."""
# pylint: disable=redefined-outer-name
import os
import pytest
from schema_enforcer.ansible_inventory import AnsibleInventory
import schema_enforcer.schemas.validator as v

FIXTURE_DIR = os.path.join(os.path.dirname(os.path.realpath(__file__)), "fixtures", "test_validators")


@pytest.fixture
def inventory():
    """Fixture for Ansible inventory used in tests."""
    inventory_dir = os.path.join(FIXTURE_DIR, "inventory")

    inventory = AnsibleInventory(inventory_dir)
    return inventory


@pytest.fixture
def host_vars(inventory):
    """Fixture for providing Ansible host_vars as a consolidated dict."""
    hosts = inventory.get_hosts_containing()
    host_vars = {}
    for host in hosts:
        hostname = host.get_vars()["inventory_hostname"]
        host_vars[hostname] = inventory.get_host_vars(host)
    return host_vars


@pytest.fixture(scope="session")
def validators():
    """Test that validator files are loaded and appended to base class validator list."""
    validator_path = os.path.join(FIXTURE_DIR, "validators")
    return v.load_validators(validator_path)


def test_validator_load(validators):
    """Test that validators are loaded and appended to base class validator list."""
<<<<<<< HEAD
    assert len(validators) == 4
    assert "CheckInterfaceIPv4" in validators
    assert "CheckInterface" in validators
    assert "CheckPeers" in validators
    assert "CheckHostname" in validators
=======
    assert len(validators) == 3
    assert "CheckInterfaceIPv4" in validators
    assert "CheckInterface" in validators
    assert "CheckPeers" in validators
>>>>>>> d89db1ac


def test_jmespathvalidation_pass(host_vars, validators):
    """
    Validator: "interfaces.*[@.type=='core'][] | length([?@])" gte 2
    Test expected to pass for az_phx_pe01 with two core interfaces:
        interfaces:
          GigabitEthernet0/0/0/0:
              type: "core"
          GigabitEthernet0/0/0/1:
              type: "core"
    """
    validator = validators["CheckInterface"]
    validator.validate(host_vars["az_phx_pe01"], False)
    result = validator.get_results()
    assert result[0].passed()
    validator.clear_results()


def test_jmespathvalidation_fail(host_vars, validators):
    """
    Validator: "interfaces.*[@.type=='core'][] | length([?@])" gte 2
    Test expected to fail for az_phx_pe02 with one core interface:
        interfaces:
          GigabitEthernet0/0/0/0:
              type: "core"
          GigabitEthernet0/0/0/1:
              type: "access"
    """
    validator = validators["CheckInterface"]
    validator.validate(host_vars["az_phx_pe02"], False)
    result = validator.get_results()
    assert not result[0].passed()
    validator.clear_results()


def test_jmespathvalidation_with_compile_pass(host_vars, validators):
    """
    Validator: "interfaces.*[@.type=='core'][] | length([?@])" eq jmespath.compile("interfaces.* | length([?@.type=='core'][].ipv4)")
    Test expected to pass for az_phx_pe01 where all core interfaces have IPv4 addresses:
        GigabitEthernet0/0/0/0:
          ipv4: "10.1.0.1"
          ipv6: "2001:db8::"
          peer: "az-phx-pe02"
          peer_int: "GigabitEthernet0/0/0/0"
          type: "core"
        GigabitEthernet0/0/0/1:
          ipv4: "10.1.0.37"
          ipv6: "2001:db8::12"
          peer: "co-den-p01"
          peer_int: "GigabitEthernet0/0/0/2"
          type: "core"
    """
    validator = validators["CheckInterfaceIPv4"]
    validator.validate(host_vars["az_phx_pe01"], False)
    result = validator.get_results()
    assert result[0].passed()
    validator.clear_results()


def test_jmespathvalidation_with_compile_fail(host_vars, validators):
    """
    Validator: "interfaces.*[@.type=='core'][] | length([?@])" eq jmespath.compile("interfaces.* | length([?@.type=='core'][].ipv4)")
    Test expected to fail for co_den_p01 where core interface is missing an IPv4 addresses:
        GigabitEthernet0/0/0/3:
          ipv6: "2001:db8::16"
          peer: "ut-slc-pe01"
          peer_int: "GigabitEthernet0/0/0/1"
          type: "core"
    """
    validator = validators["CheckInterfaceIPv4"]
    validator.validate(host_vars["co_den_p01"], False)
    result = validator.get_results()
    assert not result[0].passed()
    validator.clear_results()


def test_modelvalidation_pass(host_vars, validators):
    """
    Validator: Checks that peer and peer_int match between peers
    Test expected to pass for az_phx_pe01/az_phx_pe02:

    az_phx_pe01:
      GigabitEthernet0/0/0/0:
       peer: "az-phx-pe02"
       peer_int: "GigabitEthernet0/0/0/0"

    az_phx_pe02:
      GigabitEthernet0/0/0/0:
        peer: "az-phx-pe01"
        peer_int: "GigabitEthernet0/0/0/0"
    """
    validator = validators["CheckPeers"]
    validator.validate(host_vars, False)
    result = validator.get_results()
    assert result[0].passed()
    assert result[2].passed()
    validator.clear_results()


def test_modelvalidation_fail(host_vars, validators):
    """
    Validator: Checks that peer and peer_int match between peers

    Test expected to fail for az_phx_pe01/co_den_p01:

    az_phx_pe01:
      GigabitEthernet0/0/0/1:
        peer: "co-den-p01"
        peer_int: "GigabitEthernet0/0/0/2"

    co_den_p01:
      GigabitEthernet0/0/0/2:
        peer: ut-slc-pe01
        peer_int: GigabitEthernet0/0/0/2
    """
    validator = validators["CheckPeers"]
    validator.validate(host_vars, False)
    result = validator.get_results()
    assert not result[1].passed()


def test_validator_hostname_pydantic_pass(host_vars, validators):
    """Test the we can validate a hostname using a pydantic model."""
    validator = validators["CheckHostname"]
    validator.validate({"hostname": host_vars["az_phx_pe01"]["hostname"]})
    results = validator.get_results()
    for result in results:
        assert result.passed(), result
    validator.clear_results()<|MERGE_RESOLUTION|>--- conflicted
+++ resolved
@@ -37,18 +37,10 @@
 
 def test_validator_load(validators):
     """Test that validators are loaded and appended to base class validator list."""
-<<<<<<< HEAD
-    assert len(validators) == 4
-    assert "CheckInterfaceIPv4" in validators
-    assert "CheckInterface" in validators
-    assert "CheckPeers" in validators
-    assert "CheckHostname" in validators
-=======
     assert len(validators) == 3
     assert "CheckInterfaceIPv4" in validators
     assert "CheckInterface" in validators
     assert "CheckPeers" in validators
->>>>>>> d89db1ac
 
 
 def test_jmespathvalidation_pass(host_vars, validators):
