"""class to manage jsonschema type schema."""
import copy
import pkgutil
import json
<<<<<<< HEAD
from jsonschema import Draft7Validator, draft7_format_checker  # pylint: disable=import-self
=======
from jsonschema import Draft7Validator  # pylint: disable=import-self
from schema_enforcer.schemas.validator import BaseValidation
>>>>>>> d1651779
from schema_enforcer.validation import ValidationResult, RESULT_FAIL, RESULT_PASS

# TODO do we need to catch a possible exception here ?
v7data = pkgutil.get_data("jsonschema", "schemas/draft7.json")
v7schema = json.loads(v7data.decode("utf-8"))


<<<<<<< HEAD
class JsonSchema:  # pylint: disable=too-many-instance-attributes
=======
class JsonSchema(BaseValidation):
>>>>>>> d1651779
    """class to manage jsonschema type schemas."""

    schematype = "jsonchema"

    def __init__(self, schema, filename, root):
        """Initilize a new JsonSchema object from a dict.

        Args:
            schema (dict): Data representing the schema. Must be jsonschema valid.
            filename (string): Name of the schema file on the filesystem.
            root (string): Absolute path to the directory where the schema file is located.
        """
        super().__init__()
        self.filename = filename
        self.root = root
        self.data = schema
        self.id = self.data.get("$id")  # pylint: disable=invalid-name
        self.top_level_properties = [
            prop for prop in self.data.get("properties")  # pylint: disable=unnecessary-comprehension
        ]
        self.validator = None
        self.strict_validator = None
        self.format_checker = draft7_format_checker

    def get_id(self):
        """Return the unique ID of the schema."""
        return self.id

    def validate(self, data, strict=False):
        """Validate a given data with this schema.

        Args:
            data (dict, list): Data to validate against the schema.
            strict (bool, optional): if True the validation will automatically flag additional properties. Defaults to False.

        Returns:
            Iterator: Iterator of ValidationResult
        """
        if strict:
            validator = self.__get_strict_validator()
        else:
            validator = self.__get_validator()

        has_error = False
        for err in validator.iter_errors(data):

            has_error = True
            self.add_validation_error(err.message, absolute_path=list(err.absolute_path))

        if not has_error:
            self.add_validation_pass()
        return self.get_results()

    def validate_to_dict(self, data, strict=False):
        """Return a list of ValidationResult objects.

        These are generated with the validate() function in dict() format instead of as a Python Object.

        Args:
            data (dict, list): Data to validate against the schema.
            strict (bool, optional): if True the validation will automatically flag additional properties. Defaults to False.

        Returns:
            list of dictionnaries containing the results.
        """
        return [
            result.dict(exclude_unset=True, exclude_none=True) for result in self.validate(data=data, strict=strict)
        ]

    def __get_validator(self):
        """Return the validator for this schema, create if it doesn't exist already.

        Returns:
            Draft7Validator: The validator for this schema.
        """
        if self.validator:
            return self.validator

        self.validator = Draft7Validator(self.data, format_checker=self.format_checker)

        return self.validator

    def __get_strict_validator(self):
        """Return a strict version of the Validator, create it if it doesn't exist already.

        To create a strict version of the schema, this function adds `additionalProperties` to all objects in the schema.

        Returns:
            Draft7Validator: Validator for this schema in strict mode.
        """
        # TODO Currently the function is only modifying the top level object, need to add that to all objects recursively
        if self.strict_validator:
            return self.strict_validator

        # Create a copy if the schema first and modify it to insert `additionalProperties`
        schema = copy.deepcopy(self.data)

        if schema.get("additionalProperties", False) is not False:
            print(f"{schema['$id']}: Overriding existing additionalProperties: {schema['additionalProperties']}")

        schema["additionalProperties"] = False

        # TODO This should be recursive, e.g. all sub-objects, currently it only goes one level deep, look in jsonschema for utilitiies
        for prop_name, prop in schema.get("properties", {}).items():
            items = prop.get("items", {})
            if items.get("type") == "object":
                if items.get("additionalProperties", False) is not False:
                    print(
                        f"{schema['$id']}: Overriding item {prop_name}.additionalProperties: {items['additionalProperties']}"
                    )
                items["additionalProperties"] = False

        self.strict_validator = Draft7Validator(schema, format_checker=self.format_checker)
        return self.strict_validator

    def check_if_valid(self):
        """Check if the schema definition is valid against JsonSchema draft7.

        Returns:
            List[ValidationResult]: A list of validation result objects.
        """
        validator = Draft7Validator(v7schema, format_checker=self.format_checker)

        results = []
        has_error = False
        for err in validator.iter_errors(self.data):

            has_error = True

            results.append(
                ValidationResult(
                    schema_id=self.id,
                    result=RESULT_FAIL,
                    message=err.message,
                    absolute_path=list(err.absolute_path),
                    instance_type="SCHEMA",
                    instance_name=self.id,
                    instance_location="",
                )
            )

        if not has_error:
            results.append(
                ValidationResult(
                    schema_id=self.id,
                    result=RESULT_PASS,
                    instance_type="SCHEMA",
                    instance_name=self.id,
                    instance_location="",
                )
            )

        return results<|MERGE_RESOLUTION|>--- conflicted
+++ resolved
@@ -2,12 +2,9 @@
 import copy
 import pkgutil
 import json
-<<<<<<< HEAD
+
 from jsonschema import Draft7Validator, draft7_format_checker  # pylint: disable=import-self
-=======
-from jsonschema import Draft7Validator  # pylint: disable=import-self
 from schema_enforcer.schemas.validator import BaseValidation
->>>>>>> d1651779
 from schema_enforcer.validation import ValidationResult, RESULT_FAIL, RESULT_PASS
 
 # TODO do we need to catch a possible exception here ?
@@ -15,11 +12,8 @@
 v7schema = json.loads(v7data.decode("utf-8"))
 
 
-<<<<<<< HEAD
-class JsonSchema:  # pylint: disable=too-many-instance-attributes
-=======
+
 class JsonSchema(BaseValidation):
->>>>>>> d1651779
     """class to manage jsonschema type schemas."""
 
     schematype = "jsonchema"
