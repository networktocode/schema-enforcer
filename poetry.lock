--- conflicted
+++ resolved
@@ -3,11 +3,7 @@
 version = "2.10.7"
 description = "Radically simple IT automation"
 category = "main"
-<<<<<<< HEAD
 optional = true
-=======
-optional = false
->>>>>>> 4c42a55f
 python-versions = ">=2.7,!=3.0.*,!=3.1.*,!=3.2.*,!=3.3.*,!=3.4.*"
 
 [package.dependencies]
@@ -18,11 +14,7 @@
 version = "2.10.8"
 description = "Radically simple IT automation"
 category = "main"
-<<<<<<< HEAD
 optional = true
-=======
-optional = false
->>>>>>> 4c42a55f
 python-versions = ">=2.7,!=3.0.*,!=3.1.*,!=3.2.*,!=3.3.*,!=3.4.*"
 
 [package.dependencies]
@@ -122,11 +114,7 @@
 version = "1.14.5"
 description = "Foreign Function Interface for Python calling C code."
 category = "main"
-<<<<<<< HEAD
 optional = true
-=======
-optional = false
->>>>>>> 4c42a55f
 python-versions = "*"
 
 [package.dependencies]
@@ -183,11 +171,7 @@
 version = "3.4.7"
 description = "cryptography is a package which provides cryptographic recipes and primitives to Python developers."
 category = "main"
-<<<<<<< HEAD
 optional = true
-=======
-optional = false
->>>>>>> 4c42a55f
 python-versions = ">=3.6"
 
 [package.dependencies]
@@ -432,11 +416,7 @@
 version = "2.20"
 description = "C parser in Python"
 category = "main"
-<<<<<<< HEAD
 optional = true
-=======
-optional = false
->>>>>>> 4c42a55f
 python-versions = ">=2.7, !=3.0.*, !=3.1.*, !=3.2.*, !=3.3.*"
 
 [[package]]
@@ -783,11 +763,7 @@
 [metadata]
 lock-version = "1.1"
 python-versions = "^3.7"
-<<<<<<< HEAD
-content-hash = "a23e8f086d03e84db07105cc26b25c2953ce0c9e00eb6a5234cc82edf44e1246"
-=======
-content-hash = "db3a98c14e67e3e6b4c10a8dafdb835c9a9c04058dc6468484851f771a436a24"
->>>>>>> 4c42a55f
+content-hash = "b5223a0d3635a81efe93b2f51e921833dd2089183a576dba310f3ec4886cc7c8"
 
 [metadata.files]
 ansible = [
