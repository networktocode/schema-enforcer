"""Tests config Settings class"""
import os
import os.path
import sys
from pathlib import Path
from typing import Dict, List, Optional

import toml
from pydantic import BaseSettings, ValidationError

SETTINGS = None


class Settings(BaseSettings):  # pylint: disable=too-few-public-methods
    """Main Settings Class for the project.

    The type of each setting is defined using Python annotations
    and is validated when a config file is loaded with Pydantic.

    Most input files specific to this project are expected to be located in the same directory
    schema/
     - definitions
     - schemas
    """

    # Main directory names
    main_directory: str = "schema"
    definition_directory: str = "definitions"
    schema_directory: str = "schemas"
    test_directory: str = "tests"

    # Settings specific to the schema files
    schema_file_extensions: List[str] = [".json", ".yaml", ".yml"]  # Do we still need that ?
    schema_file_exclude_filenames: List[str] = []

    # settings specific to search and identify all instance file to validate
    instance_search_directories: List[str] = ["./"]
    instance_file_extensions: List[str] = [".json", ".yaml", ".yml"]
    instance_file_exclude_filenames: List[str] = [".yamllint.yml", ".travis.yml"]

    ansible_inventory: Optional[str]
    schema_mapping: Dict = dict()

    class Config:  # pylint: disable=too-few-public-methods
        """Additional parameters to automatically map environment variable to some settings."""

        fields = {
            "main_directory": {"env": "jsonschema_directory"},
            "definition_directory": {"env": "jsonschema_definition_directory"},
        }


def load(config_file_name="pyproject.toml", config_data=None):
<<<<<<< HEAD
    """Load a configuration file in pyproject.toml format that contains the settings.
=======
    """Load a configuration file in pyproject.toml format that contains the settings, or a dictionary
    of those settings passed in as "config_data"
>>>>>>> 037c743f

    The settings for this app are expected to be in [tool.json_schema_testing] in TOML
    if nothing is found in the config file or if the config file do not exist, the default values will be used.

    config_data can be passed in to override the config_file_name. If this is done, a combination of the data
    specified and the defaults for parameters not specified will be used, and settings in the config file will
    be ignored

    Args:
        config_file_name (str, optional): Name of the configuration file to load. Defaults to "pyproject.toml".
        config_data (dict, optional): dict to load as the config file instead of reading the file. Defaults to None.
    """
    global SETTINGS  # pylint: disable=global-statement

    if config_data:
        SETTINGS = Settings(**config_data)
        return
    if os.path.exists(config_file_name):
        config_string = Path(config_file_name).read_text()
        config_tmp = toml.loads(config_string)

        if "tool" in config_tmp and "jsonschema_testing" in config_tmp.get("tool", {}):
            SETTINGS = Settings(**config_tmp["tool"]["jsonschema_testing"])
            return

    SETTINGS = Settings()


def load_and_exit(config_file_name="pyproject.toml", config_data=None):
    """
    Calls load, but wraps it in a try except block to handle a ValidationErorr which is
    raised when settings are specified but invalid. In such cases, a message is printed
    to the screen indicating the settings which don't pass validation.

    Args:
        config_file_name (str, optional): [description]. Defaults to "pyproject.toml".
        config_data (dict, optional): [description]. Defaults to None.
    """
    try:
        load(config_file_name=config_file_name, config_data=config_data)
    except ValidationError as err:
        print(f"Configuration not valid, found {len(err.errors())} error(s)")
        for error in err.errors():
            print(f"  {'/'.join(error['loc'])} | {error['msg']} ({error['type']})")
        sys.exit(1)<|MERGE_RESOLUTION|>--- conflicted
+++ resolved
@@ -51,12 +51,10 @@
 
 
 def load(config_file_name="pyproject.toml", config_data=None):
-<<<<<<< HEAD
-    """Load a configuration file in pyproject.toml format that contains the settings.
-=======
-    """Load a configuration file in pyproject.toml format that contains the settings, or a dictionary
-    of those settings passed in as "config_data"
->>>>>>> 037c743f
+    """Load configuration.
+    
+    Configuration is loaded from a file in pyproject.toml format that contains the settings, 
+    or from a dictionary of those settings passed in as "config_data"
 
     The settings for this app are expected to be in [tool.json_schema_testing] in TOML
     if nothing is found in the config file or if the config file do not exist, the default values will be used.
